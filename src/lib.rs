//! Encode and decode `u32`s with the Stream VByte format.
//!
//! ```
//! use stream_vbyte::*;
//!
//! let nums: Vec<u32> = (0..12345).collect();
//! let mut encoded_data = Vec::new();
//! // make some space to encode into
//! encoded_data.resize(5 * nums.len(), 0x0);
//!
//! // use Scalar implementation that works on any hardware
//! let encoded_len = encode::<Scalar>(&nums, &mut encoded_data);
//! println!("Encoded {} u32s into {} bytes", nums.len(), encoded_len);
//!
//! let mut decoded_nums = Vec::new();
//! decoded_nums.resize(nums.len(), 0);
//! // now decode
//! decode::<Scalar>(&encoded_data, nums.len(), &mut decoded_nums);
//!
//! assert_eq!(nums, decoded_nums);
//!
//! ```
//!
extern crate byteorder;

use std::cmp;
use byteorder::{ByteOrder, LittleEndian};

mod tables;
mod cursor;
pub use cursor::Cursor;

#[cfg(feature = "x86_ssse3")]
pub mod x86;

pub trait Encoder {
    /// Encode all input numbers that are in groups of 4.
    /// `control_bytes` will be exactly as long as the number of complete 4-number quads in `input`.
    /// Control bytes are written to `control_bytes` and encoded numbers to `encoded_nums`.
    /// Returns the total bytes written to `encoded_nums`.
    fn encode_quads(input: &[u32], control_bytes: &mut [u8], encoded_nums: &mut [u8]) -> usize;
}

pub trait Decoder {
    /// Decode encoded numbers in groups of 4 only. Only control bytes that have all 4 lengths set
    /// and their corresponding 4 encoded numbers will be provided (i.e. no trailing partial quad).
    ///
    /// `control_bytes` is the control bytes that correspond to `encoded_nums`.
    /// `output` is the memory to write decoded numbers into.
    /// `control_bytes_to_decode * 4` must be no greater than the length of `output`. It may
    /// be greater than the number of control bytes remaining.
    ///
    /// Implementations should decode up to `control_bytes_to_decode` numbers, but may decode fewer.
    ///
    /// Returns the number of numbers decoded and the total number of bytes read from
    /// `encoded_nums`.
    fn decode_quads(control_bytes: &[u8], encoded_nums: &[u8], output: &mut [u32],
                    control_bytes_to_decode: usize) -> (usize, usize);
}

/// Regular ol' byte shuffling.
/// Works on every platform, but it's not the quickest.
pub struct Scalar;

impl Encoder for Scalar {
    fn encode_quads(input: &[u32], control_bytes: &mut [u8], encoded_nums: &mut [u8]) -> usize {
        let mut bytes_written = 0;
        let mut nums_encoded = 0;

        for quads_encoded in 0..control_bytes.len() {
            let num0 = input[nums_encoded];
            let num1 = input[nums_encoded + 1];
            let num2 = input[nums_encoded + 2];
            let num3 = input[nums_encoded + 3];

            let len0 = encode_num_scalar(num0, &mut encoded_nums[bytes_written..]);
            let len1 = encode_num_scalar(num1, &mut encoded_nums[bytes_written + len0..]);
            let len2 = encode_num_scalar(num2, &mut encoded_nums[bytes_written + len0 + len1..]);
            let len3 = encode_num_scalar(num3, &mut encoded_nums[bytes_written + len0 + len1 + len2..]);

            // this is a few percent faster in my testing than using control_bytes.iter_mut()
            control_bytes[quads_encoded] = ((len0 - 1) | (len1 - 1) << 2 | (len2 - 1) << 4 | (len3 - 1) << 6) as u8;

            bytes_written += len0 + len1 + len2 + len3;
            nums_encoded += 4;
        }

        bytes_written
    }
}

impl Decoder for Scalar {
    fn decode_quads(control_bytes: &[u8], encoded_nums: &[u8], output: &mut [u32],
                    control_bytes_to_decode: usize) -> (usize, usize) {
        debug_assert!(control_bytes_to_decode * 4 <= output.len());

        let mut bytes_read: usize = 0;
        let mut nums_decoded: usize = 0;
        let control_byte_limit = cmp::min(control_bytes.len(), control_bytes_to_decode);

        for &control_byte in control_bytes[0..control_byte_limit].iter() {
            let (len0, len1, len2, len3) = tables::DECODE_LENGTH_PER_NUM_TABLE[control_byte as usize];
            let len0 = len0 as usize;
            let len1 = len1 as usize;
            let len2 = len2 as usize;
            let len3 = len3 as usize;

            output[nums_decoded] = decode_num_scalar(len0, &encoded_nums[bytes_read..]);
            output[nums_decoded + 1] = decode_num_scalar(len1, &encoded_nums[bytes_read + len0..]);
            output[nums_decoded + 2] = decode_num_scalar(len2, &encoded_nums[bytes_read + len0 + len1..]);
            output[nums_decoded + 3] = decode_num_scalar(len3, &encoded_nums[bytes_read + len0 + len1 + len2..]);

            bytes_read += len0 + len1 + len2 + len3;
            nums_decoded += 4;
        }

        (nums_decoded, bytes_read)
    }
}

/// Encode the input slice into the output slice. The worst-case encoded length is 4 bytes per `u32`
/// plus another byte for every 4 `u32`s, including a trailing partial 4-some.
/// Returns the number of bytes written to the `output` slice.
pub fn encode<T: Encoder>(input: &[u32], output: &mut [u8]) -> usize {
    if input.len() == 0 {
        return 0;
    }

    let complete_quads = input.len() / 4;
    let leftover_numbers = input.len() % 4;
    let control_bytes_len = (input.len() + 3) / 4;

    let (control_bytes, encoded_bytes) = output.split_at_mut(control_bytes_len);

    let mut num_bytes_written = T::encode_quads(&input[..],
                                                &mut control_bytes[0..complete_quads],
                                                &mut encoded_bytes[..]);

    // last control byte, if there were leftovers
    if leftover_numbers > 0 {
        debug_assert!(leftover_numbers < 4);

        let mut control_byte = 0;
        let mut nums_encoded = complete_quads * 4;

        for i in 0..leftover_numbers {
            let num = input[nums_encoded];
            let len = encode_num_scalar(num, &mut encoded_bytes[num_bytes_written..]);

            control_byte |= ((len - 1) as u8) << (i * 2);

            num_bytes_written += len;
            nums_encoded += 1;
        }
        control_bytes[complete_quads] = control_byte;
    }

    control_bytes.len() + num_bytes_written
}

/// Decode `count` numbers from `input`, appending them to `output`. The `count` must be the same
/// as the number of items originally encoded.
/// Returns the number of bytes read from `input`.
pub fn decode<T: Decoder>(input: &[u8], count: usize, output: &mut [u32]) -> usize {
    // 4 numbers to decode per control byte
    let shape = encoded_shape(count);
    let control_bytes = &input[0..shape.control_bytes_len];
    // data immediately follows control bytes
    let encoded_nums = &input[shape.control_bytes_len..];

    // let the (presumably faster) implementation do as much of the decoding as it can
    let (nums_decoded, mut bytes_read) = T::decode_quads(&control_bytes[0..shape.complete_control_bytes_len],
                                                         &encoded_nums[..],
                                                         // ensures output.len >= count
                                                         &mut output[..count],
                                                         shape.complete_control_bytes_len);

    let control_bytes_decoded = nums_decoded / 4;

    // handle any remaining full quads if the provided Decoder did not finish them all
    let (_, more_bytes_read) = Scalar::decode_quads(
        &control_bytes[control_bytes_decoded..shape.complete_control_bytes_len],
        &encoded_nums[bytes_read..],
        &mut output[nums_decoded..],
        shape.complete_control_bytes_len - control_bytes_decoded);

    bytes_read += more_bytes_read;

    // incomplete quad, if any
    if shape.leftover_numbers > 0 {
        debug_assert!(shape.leftover_numbers < 4);

        let control_byte = control_bytes[shape.complete_control_bytes_len];
        let mut nums_decoded = 4 * shape.complete_control_bytes_len;

<<<<<<< HEAD
        for i in 0..shape.leftover_numbers {
            let bitmask = 0xC0 >> (i * 2);
            let len = ((control_byte & bitmask) >> (6 - i * 2)) as usize + 1;
=======
        for i in 0..leftover_numbers {
            let bitmask = 0x03 << (i * 2);
            let len = ((control_byte & bitmask) >> (i * 2)) as usize + 1;
>>>>>>> 916b2235
            output[nums_decoded] = decode_num_scalar(len, &encoded_nums[bytes_read..]);
            nums_decoded += 1;
            bytes_read += len;
        }
    }

    control_bytes.len() + bytes_read
}

#[derive(Debug)]
struct EncodedShape {
    control_bytes_len: usize,
    complete_control_bytes_len: usize,
    leftover_numbers: usize
}

fn encoded_shape(count: usize) -> EncodedShape {
    EncodedShape {
        control_bytes_len: (count + 3) / 4,
        complete_control_bytes_len: count / 4,
        leftover_numbers: count % 4
    }
}

fn encode_num_scalar(num: u32, output: &mut [u8]) -> usize {
    // this will calculate 0_u32 as taking 0 bytes, so ensure at least 1 byte
    let len = cmp::max(1_usize, 4 - num.leading_zeros() as usize / 8);
    let mut buf = [0_u8; 4];
    LittleEndian::write_u32(&mut buf, num);

    for i in 0..len {
        output[i] = buf[i];
    }

    len
}

fn decode_num_scalar(len: usize, input: &[u8]) -> u32 {
    let mut buf = [0_u8; 4];
    &buf[0..len].copy_from_slice(&input[0..len]);

    LittleEndian::read_u32(&buf)
}

<<<<<<< HEAD
=======
#[cfg(test)]
mod tests {
    extern crate rand;

    use super::*;
    use self::rand::Rng;

    #[test]
    fn encode_num_zero() {
        let mut buf = [0; 4];

        assert_eq!(1, encode_num_scalar(0, &mut buf));
        assert_eq!(&[0x00_u8, 0x00_u8, 0x00_u8, 0x00_u8], &buf);
    }

    #[test]
    fn encode_num_bottom_two_bytes() {
        let mut buf = [0; 4];

        assert_eq!(2, encode_num_scalar((1 << 16) - 1, &mut buf));
        assert_eq!(&[0xFF_u8, 0xFF_u8, 0x00_u8, 0x00_u8], &buf);
    }

    #[test]
    fn encode_num_middleish() {
        let mut buf = [0; 4];

        assert_eq!(3, encode_num_scalar((1 << 16) + 3, &mut buf));
        assert_eq!(&[0x03_u8, 0x00_u8, 0x01_u8, 0x00_u8], &buf);
    }

    #[test]
    fn encode_num_u32_max() {
        let mut buf = [0; 4];

        assert_eq!(4, encode_num_scalar(u32::max_value(), &mut buf));
        assert_eq!(&[0xFF_u8, 0xFF_u8, 0xFF_u8, 0xFF_u8], &buf);
    }

    #[test]
    fn decode_num_zero() {
        assert_eq!(0, decode_num_scalar(1, &vec![0, 0, 0, 0]));
    }

    #[test]
    fn decode_num_u32_max() {
        assert_eq!(u32::max_value(), decode_num_scalar(4, &vec![0xFF, 0xFF, 0xFF, 0xFF]));
    }

    #[test]
    fn decode_num_4_byte() {
        // 0x04030201
        assert_eq!((4 << 24) + (3 << 16) + (2 << 8) + 1, decode_num_scalar(4, &vec![1, 2, 3, 4]));
    }

    #[test]
    fn decode_num_3_byte() {
        // 0x04030201
        assert_eq!((3 << 16) + (2 << 8) + 1, decode_num_scalar(3, &vec![1, 2, 3]));
    }

    #[test]
    fn decode_num_2_byte() {
        // 0x04030201
        assert_eq!((2 << 8) + 1, decode_num_scalar(2, &vec![1, 2]));
    }

    #[test]
    fn decode_num_1_byte() {
        // 0x04030201
        assert_eq!(1, decode_num_scalar(1, &vec![1]));
    }

    #[test]
    fn encode_decode_roundtrip_random() {
        let mut rng = rand::weak_rng();
>>>>>>> 916b2235

fn cumulative_encoded_len(control_bytes: &[u8]) -> usize {
    control_bytes.iter()
            .map({ |&b| tables::DECODE_LENGTH_PER_QUAD_TABLE[b as usize] as usize })
            .sum()
}

#[cfg(test)]
mod tests;<|MERGE_RESOLUTION|>--- conflicted
+++ resolved
@@ -193,15 +193,9 @@
         let control_byte = control_bytes[shape.complete_control_bytes_len];
         let mut nums_decoded = 4 * shape.complete_control_bytes_len;
 
-<<<<<<< HEAD
         for i in 0..shape.leftover_numbers {
-            let bitmask = 0xC0 >> (i * 2);
-            let len = ((control_byte & bitmask) >> (6 - i * 2)) as usize + 1;
-=======
-        for i in 0..leftover_numbers {
             let bitmask = 0x03 << (i * 2);
             let len = ((control_byte & bitmask) >> (i * 2)) as usize + 1;
->>>>>>> 916b2235
             output[nums_decoded] = decode_num_scalar(len, &encoded_nums[bytes_read..]);
             nums_decoded += 1;
             bytes_read += len;
@@ -246,90 +240,11 @@
     LittleEndian::read_u32(&buf)
 }
 
-<<<<<<< HEAD
-=======
-#[cfg(test)]
-mod tests {
-    extern crate rand;
-
-    use super::*;
-    use self::rand::Rng;
-
-    #[test]
-    fn encode_num_zero() {
-        let mut buf = [0; 4];
-
-        assert_eq!(1, encode_num_scalar(0, &mut buf));
-        assert_eq!(&[0x00_u8, 0x00_u8, 0x00_u8, 0x00_u8], &buf);
-    }
-
-    #[test]
-    fn encode_num_bottom_two_bytes() {
-        let mut buf = [0; 4];
-
-        assert_eq!(2, encode_num_scalar((1 << 16) - 1, &mut buf));
-        assert_eq!(&[0xFF_u8, 0xFF_u8, 0x00_u8, 0x00_u8], &buf);
-    }
-
-    #[test]
-    fn encode_num_middleish() {
-        let mut buf = [0; 4];
-
-        assert_eq!(3, encode_num_scalar((1 << 16) + 3, &mut buf));
-        assert_eq!(&[0x03_u8, 0x00_u8, 0x01_u8, 0x00_u8], &buf);
-    }
-
-    #[test]
-    fn encode_num_u32_max() {
-        let mut buf = [0; 4];
-
-        assert_eq!(4, encode_num_scalar(u32::max_value(), &mut buf));
-        assert_eq!(&[0xFF_u8, 0xFF_u8, 0xFF_u8, 0xFF_u8], &buf);
-    }
-
-    #[test]
-    fn decode_num_zero() {
-        assert_eq!(0, decode_num_scalar(1, &vec![0, 0, 0, 0]));
-    }
-
-    #[test]
-    fn decode_num_u32_max() {
-        assert_eq!(u32::max_value(), decode_num_scalar(4, &vec![0xFF, 0xFF, 0xFF, 0xFF]));
-    }
-
-    #[test]
-    fn decode_num_4_byte() {
-        // 0x04030201
-        assert_eq!((4 << 24) + (3 << 16) + (2 << 8) + 1, decode_num_scalar(4, &vec![1, 2, 3, 4]));
-    }
-
-    #[test]
-    fn decode_num_3_byte() {
-        // 0x04030201
-        assert_eq!((3 << 16) + (2 << 8) + 1, decode_num_scalar(3, &vec![1, 2, 3]));
-    }
-
-    #[test]
-    fn decode_num_2_byte() {
-        // 0x04030201
-        assert_eq!((2 << 8) + 1, decode_num_scalar(2, &vec![1, 2]));
-    }
-
-    #[test]
-    fn decode_num_1_byte() {
-        // 0x04030201
-        assert_eq!(1, decode_num_scalar(1, &vec![1]));
-    }
-
-    #[test]
-    fn encode_decode_roundtrip_random() {
-        let mut rng = rand::weak_rng();
->>>>>>> 916b2235
 
 fn cumulative_encoded_len(control_bytes: &[u8]) -> usize {
     control_bytes.iter()
-            .map({ |&b| tables::DECODE_LENGTH_PER_QUAD_TABLE[b as usize] as usize })
-            .sum()
+        .map({ |&b| tables::DECODE_LENGTH_PER_QUAD_TABLE[b as usize] as usize })
+        .sum()
 }
 
 #[cfg(test)]
